// SPDX-License-Identifier: MIT
pragma solidity ^0.8.16;

import '@openzeppelin/contracts/token/ERC721/IERC721Receiver.sol';
import '@jbx-protocol/juice-contracts-v3/contracts/libraries/JBConstants.sol';
import '@jbx-protocol/juice-contracts-v3/contracts/libraries/JBSplitsGroups.sol';
import '@jbx-protocol/juice-contracts-v3/contracts/structs/JBFundAccessConstraints.sol';
import './interfaces/IDefifaDeployer.sol';
import './structs/DefifaStoredOpsData.sol';
import './DefifaDelegate.sol';

/**
  @title
  DefifaDeployer

  @notice
  Deploys a Defifa game.

  @dev
  Adheres to -
  IDefifaDeployer: General interface for the generic controller methods in this contract that interacts with funding cycles and tokens according to the protocol's rules.
*/
contract DefifaDeployer is IDefifaDeployer, IERC721Receiver {
  //*********************************************************************//
  // --------------------------- custom errors ------------------------- //
  //*********************************************************************//
  error INVALID_GAME_CONFIGURATION();
  error PHASE_ALREADY_QUEUED();
  error GAME_OVER();
  error UNEXPECTED_TERMINAL_CURRENCY();

  //*********************************************************************//
  // ----------------------- internal proprties ------------------------ //
  //*********************************************************************//

  uint256 constant DEPLOY_BYTECODE_LENGTH = 13;

  /** 
    @notice
    Start time of the 2nd fc when re-configuring the fc. 
  */
  mapping(uint256 => DefifaTimeData) internal _timesFor;

  /** 
    @notice
    Operations variables for a game.

    @dev
    Includes the payment terminal being used, the distribution limit, and wether or not fees should be held.
  */
  mapping(uint256 => DefifaStoredOpsData) internal _opsFor;

  //*********************************************************************//
  // ------------------------ public constants ------------------------- //
  //*********************************************************************//

  /**
    @notice
    The project ID relative to which splits are stored.

    @dev
    The owner of this project ID must give this contract operator permissions over the SET_SPLITS operation.
  */
  uint256 public constant override SPLIT_PROJECT_ID = 1;

  /** 
    @notice
    The domain relative to which splits are stored.

    @dev
    This could be any fixed number.
  */
  uint256 public constant override SPLIT_DOMAIN = 0;

  //*********************************************************************//
  // --------------- public immutable stored properties ---------------- //
  //*********************************************************************//

  /**
   * @notice
   */
  address public immutable defifaCodeOrigin;

  /** 
    @notice
    The token this game is played with.
  */
  address public override immutable token;

  /**
    @notice
    The controller with which new projects should be deployed. 
  */
  IJBController public override immutable controller;

  //*********************************************************************//
  // ------------------------- external views -------------------------- //
  //*********************************************************************//

  function timesFor(uint256 _gameId) external view override returns (DefifaTimeData memory) {
    return _timesFor[_gameId];
  }

  function startOf(uint256 _gameId) external view override returns (uint256) {
    return _timesFor[_gameId].start;
  }

  function tradeDeadlineOf(uint256 _gameId) external view override returns (uint256) {
    return _timesFor[_gameId].tradeDeadline;
  }

  function endOf(uint256 _gameId) external view override returns (uint256) {
    return _timesFor[_gameId].end;
  }

  function terminalOf(uint256 _gameId) external view override returns (IJBPaymentTerminal) {
    return _opsFor[_gameId].terminal;
  }

  function distributionLimit(uint256 _gameId) external view override returns (uint256) {
    return uint256(_opsFor[_gameId].distributionLimit);
  }

  function holdFeesDuring(uint256 _gameId) external view override returns (bool) {
    return _opsFor[_gameId].holdFees;
  }

  //*********************************************************************//
  // -------------------------- constructor ---------------------------- //
  //*********************************************************************//

  /**
    @param _controller The controller with which new projects should be deployed. 
    @param _token The token that games deployed through this contract accept.
  */
  constructor(
    address _defifaCodeOrigin,
    IJBController _controller,
    address _token
  ) {
    defifaCodeOrigin = _defifaCodeOrigin;
    controller = _controller;
    token = _token;
  }

  //*********************************************************************//
  // ---------------------- external transactions ---------------------- //
  //*********************************************************************//

  /**
    @notice
    Launches a new project with a Defifa data source attached.

    @param _delegateData Data necessary to fulfill the transaction to deploy a delegate.
    @param _launchProjectData Data necessary to fulfill the transaction to launch a project.

    @return gameId The ID of the newly configured game.
  */
  function launchGameWith(
    DefifaDelegateData memory _delegateData,
    DefifaLaunchProjectData memory _launchProjectData
  ) external override returns (uint256 gameId) {
    // Make sure the provided gameplay timestamps are sequential.
    if (
      _launchProjectData.tradeDeadline < _launchProjectData.start ||
      _launchProjectData.end < _launchProjectData.start ||
      _launchProjectData.end < _launchProjectData.tradeDeadline
    ) revert INVALID_GAME_CONFIGURATION();

    // Get the game ID, optimistically knowing it will be one greater than the current count.
    gameId = controller.projects().count() + 1;

    // Make sure the provided terminal accepts the same currency as this game is being played in.
    if (!_launchProjectData.terminal.acceptsToken(token, gameId)) revert UNEXPECTED_TERMINAL_CURRENCY();

    {
      // Store the timestamps that'll define the game phases.
      _timesFor[gameId] = DefifaTimeData({
        start: _launchProjectData.start,
        tradeDeadline: _launchProjectData.tradeDeadline,
        end: _launchProjectData.end
      });

      // Store the terminal, distribution limit, and hold fees flag.
      _opsFor[gameId] = DefifaStoredOpsData({
        terminal:_launchProjectData.terminal,
        distributionLimit: _launchProjectData.distributionLimit,
        holdFees: _launchProjectData.holdFees
      });

      if (_launchProjectData.splits.length != 0) {
        // Store the splits. They'll be used when queueing phase 2.
        JBGroupedSplits[] memory _groupedSplits = new JBGroupedSplits[](1);
        _groupedSplits[0] = JBGroupedSplits({group: gameId, splits: _launchProjectData.splits});
        // This contract must have SET_SPLITS operator permissions.
        controller.splitsStore().set(SPLIT_PROJECT_ID, SPLIT_DOMAIN, _groupedSplits);
      } 
    }

    JB721PricingParams memory _pricingParams = JB721PricingParams({
        tiers: _delegateData.tiers,
        currency: _launchProjectData.terminal.currencyForToken(token),
        decimals: _launchProjectData.terminal.decimalsForToken(token),
        prices: IJBPrices(address(0))
      });

    // Clone and initialize the new delegate
    DefifaDelegate _delegate = DefifaDelegate(_clone(defifaCodeOrigin));
    _delegate.initialize(
      gameId,
      controller.directory(),
      _delegateData.name,
      _delegateData.symbol,
      controller.fundingCycleStore(),
      _delegateData.baseUri,
      IJBTokenUriResolver(address(0)),
      _delegateData.contractUri,
      _pricingParams,
      _delegateData.store,
      JBTiered721Flags({
          lockReservedTokenChanges: false,
          lockVotingUnitChanges: false,
          lockManualMintingChanges: false
      })
    );

    // Transfer ownership to the specified owner.
    _delegate.transferOwnership(_delegateData.owner);

    // Queue the first phase of the game.
    _queuePhase1(_launchProjectData, address(_delegate));
  }

  /**
    @notice
    Queues the funding cycle that represents the next phase of the game, if it isn't queued already.

    @param _gameId The ID of the project having funding cycles reconfigured.

    @return configuration The configuration of the funding cycle that was successfully reconfigured.
  */
  function queueNextPhaseOf(uint256 _gameId)
    external
    override
    returns (uint256 configuration)
  {
    // Get the project's current funding cycle along with its metadata.
    (JBFundingCycle memory currentFundingCycle, JBFundingCycleMetadata memory metadata) = controller
      .currentFundingCycleOf(_gameId);

    // There are only 4 phases.
    if (currentFundingCycle.number >= 4) revert GAME_OVER();

    // Get the project's queued funding cycle.
    (JBFundingCycle memory queuedFundingCycle, ) = controller.queuedFundingCycleOf(_gameId);

    // Make sure the next game phase isn't already queued.
    if (currentFundingCycle.configuration != queuedFundingCycle.configuration)
      revert PHASE_ALREADY_QUEUED();

    // Queue the next phase of the game.
    if (currentFundingCycle.number == 1) return _queuePhase2(_gameId, metadata.dataSource);
    else if (currentFundingCycle.number == 2) return _queuePhase3(_gameId, metadata.dataSource);
    else return _queuePhase4(_gameId, metadata.dataSource);
  }

  /**
    @notice
    Allows this contract to receive 721s.
  */
  function onERC721Received(address, address, uint256, bytes calldata) external pure override returns (bytes4) {
     return IERC721Receiver.onERC721Received.selector;
  }

  //*********************************************************************//
  // ------------------------ internal functions ----------------------- //
  //*********************************************************************//

  /**
    @notice
    Launches a Defifa project with phase 1 configured.

    @param _launchProjectData Project data used for launching a 
    @param _dataSource The address of the Defifa data source.
  */
  function _queuePhase1(DefifaLaunchProjectData memory _launchProjectData, address _dataSource)
    internal
  {
    // Initialize the terminal array .
    IJBPaymentTerminal[] memory _terminals = new IJBPaymentTerminal[](1);
    _terminals[0] = _launchProjectData.terminal;

    // Launch the project with params for phase 1 of the game.
    controller.launchProjectFor(
      // Project is owned by this contract.
      address(this),
      _launchProjectData.projectMetadata,
      JBFundingCycleData ({
        duration: _launchProjectData.mintDuration,
        // Don't mint project tokens.
        weight: 0,
        discountRate: 0,
        ballot: IJBFundingCycleBallot(address(0))
      }),
      JBFundingCycleMetadata ({
        global: JBGlobalFundingCycleMetadata({
          allowSetTerminals: false,
          allowSetController: false,
          pauseTransfers: false
        }),
        reservedRate: 0,
        // Full refunds.
        redemptionRate: JBConstants.MAX_REDEMPTION_RATE,
        ballotRedemptionRate: JBConstants.MAX_REDEMPTION_RATE,
        pausePay: false,
        pauseDistributions: false,
        pauseRedeem: false,
        pauseBurn: false,
        allowMinting: false,
        allowTerminalMigration: false,
        allowControllerMigration: false,
        holdFees: _launchProjectData.holdFees,
        preferClaimedTokenOverride: false,
        useTotalOverflowForRedemptions: false,
        useDataSourceForPay: true,
        useDataSourceForRedeem: true,
        dataSource: _dataSource,
        metadata: 0
      }),
      _launchProjectData.mustStartAtOrAfter,
      new JBGroupedSplits[](0),
      new JBFundAccessConstraints[](0),
      _terminals,
      'Defifa game phase 1.'
    );
  }

  /**
    @notice
    Gets reconfiguration data for phase 2 of the game.

    @dev
    Phase 2 freezes the treasury and activates the pre-programmed distribution limit to the specified splits.

    @param _gameId The ID of the project that's being reconfigured.
    @param _dataSource The data source to use.

    @return configuration The configuration of the funding cycle that was successfully reconfigured.
  */
  function _queuePhase2(uint256 _gameId, address _dataSource)
    internal
    returns (uint256 configuration)
  {
    // Get a reference to the terminal being used by the project.
    DefifaStoredOpsData memory _ops = _opsFor[_gameId];

    // Set fund access constraints.
    JBFundAccessConstraints[] memory fundAccessConstraints = new JBFundAccessConstraints[](1);
    fundAccessConstraints[0] = JBFundAccessConstraints({
      terminal: _ops.terminal,
      token: token,
      distributionLimit: _ops.distributionLimit, 
      distributionLimitCurrency: _ops.terminal.currencyForToken(token),
      overflowAllowance: 0,
      overflowAllowanceCurrency: 0
    });

    // Fetch splits.
    JBSplit[] memory _splits =  controller.splitsStore().splitsOf(SPLIT_PROJECT_ID, SPLIT_DOMAIN, _gameId);

    // Make a group split for ETH payouts.
    JBGroupedSplits[] memory _groupedSplits;

    if (_splits.length != 0) {
      _groupedSplits = new JBGroupedSplits[](1);
      _groupedSplits[0] = JBGroupedSplits({group: JBSplitsGroups.ETH_PAYOUT, splits: _splits});
    } 
    else {
      _groupedSplits = new JBGroupedSplits[](0);
    }

    // Get a reference to the time data.
    DefifaTimeData memory _times = _timesFor[_gameId];

    return
      controller.reconfigureFundingCyclesOf(
        _gameId,
        JBFundingCycleData ({
          duration: _times.tradeDeadline - _times.start,
          // Don't mint project tokens.
          weight: 0,
          discountRate: 0,
          ballot: IJBFundingCycleBallot(address(0))
        }),
        JBFundingCycleMetadata({
         global: JBGlobalFundingCycleMetadata({
            allowSetTerminals: false,
            allowSetController: false,
            pauseTransfers: false
          }),
          reservedRate: 0,
          redemptionRate: 0,
          ballotRedemptionRate: 0,
          // No more payments.
          pausePay: true,
          pauseDistributions: false,
          // No redemptions.
          pauseRedeem: true,
          pauseBurn: false,
          allowMinting: false,
          allowTerminalMigration: false,
          allowControllerMigration: false,
          holdFees: _ops.holdFees,
          preferClaimedTokenOverride: false,
          useTotalOverflowForRedemptions: false,
          useDataSourceForPay: true,
          useDataSourceForRedeem: true,
          dataSource: _dataSource,
          metadata: 0
        }),
        0, // mustStartAtOrAfter should be ASAP
         _groupedSplits,
        fundAccessConstraints,
        'Defifa game phase 2.'
      );
  }

  /**
    @notice
    Gets reconfiguration data for phase 3 of the game.

    @dev
    Phase 3 imposes a trade deadline. 

    @param _gameId The ID of the project that's being reconfigured.
    @param _dataSource The data source to use.

    @return configuration The configuration of the funding cycle that was successfully reconfigured.
  */
  function _queuePhase3(uint256 _gameId, address _dataSource) internal returns (uint256 configuration) {

    // Get a reference to the time data.
    DefifaTimeData memory _times = _timesFor[_gameId];

    return
      controller.reconfigureFundingCyclesOf(
        _gameId,
        JBFundingCycleData ({
          duration: _times.end - _times.tradeDeadline,
          // Don't mint project tokens.
          weight: 0,
          discountRate: 0,
          ballot: IJBFundingCycleBallot(address(0))
        }),
        JBFundingCycleMetadata({
         global: JBGlobalFundingCycleMetadata({
            allowSetTerminals: false,
            allowSetController: false,
            pauseTransfers: false
          }),
          reservedRate: 0,
          redemptionRate: 0,
          ballotRedemptionRate: 0,
          // No more payments.
          pausePay: true,
          pauseDistributions: false,
          // No redemptions.
          pauseRedeem: true,
          pauseBurn: false,
          allowMinting: false,
          allowTerminalMigration: false,
          allowControllerMigration: false,
          holdFees: false,
          preferClaimedTokenOverride: false,
          useTotalOverflowForRedemptions: false,
          useDataSourceForPay: true,
          useDataSourceForRedeem: true,
          dataSource: _dataSource,
          // Set a metadata of 1 to impose token non-transferability. 
          metadata: 1
        }),
        0, // mustStartAtOrAfter should be ASAP
        new JBGroupedSplits[](0),
        new JBFundAccessConstraints[](0),
        'Defifa game phase 3.'
      );
  }

  /**
    @notice
    Gets reconfiguration data for phase 4 of the game.

    @dev
    Phase 4 removes the trade deadline and open up redemptions.

    @param _gameId The ID of the project that's being reconfigured.
    @param _dataSource The data source to use.

    @return configuration The configuration of the funding cycle that was successfully reconfigured.
  */
  function _queuePhase4(uint256 _gameId, address _dataSource) internal returns (uint256 configuration) {
    return
      controller.reconfigureFundingCyclesOf(
        _gameId,
        JBFundingCycleData ({
          // No duration, lasts indefinately. 
          duration: 0,
          // Don't mint project tokens.
          weight: 0,
          discountRate: 0,
          ballot: IJBFundingCycleBallot(address(0))
        }),
        JBFundingCycleMetadata({
         global: JBGlobalFundingCycleMetadata({
            allowSetTerminals: false,
            allowSetController: false,
            pauseTransfers: false
          }),
          reservedRate: 0,
          // Linear redemptions.
          redemptionRate: JBConstants.MAX_REDEMPTION_RATE,
          ballotRedemptionRate: JBConstants.MAX_REDEMPTION_RATE,
          // No more payments.
          pausePay: true,
          pauseDistributions: false,
          // Redemptions allowed.
          pauseRedeem: false,
          pauseBurn: false,
          allowMinting: false,
          allowTerminalMigration: false,
          allowControllerMigration: false,
          holdFees: false,
          preferClaimedTokenOverride: false,
          useTotalOverflowForRedemptions: false,
          useDataSourceForPay: true,
          useDataSourceForRedeem: true,
          dataSource: _dataSource,
          // Transferability unlocked.
          metadata: 0
        }),
        0, // mustStartAtOrAfter should be ASAP
        new JBGroupedSplits[](0),
        new JBFundAccessConstraints[](0),
        'Defifa game phase 4.'
      );
  }

<<<<<<< HEAD
   /**
    @notice Clone and redeploy the bytecode of a given address

    @dev Runtime bytecode needs a constructor -> we append this one
         to the bytecode, which is a minimalistic one only returning the runtime bytecode

         See https://github.com/drgorillamd/clone-deployed-contract/blob/master/readme.MD for details
   */
  function _clone(address _targetAddress) internal returns (address _out) {
    assembly {
      // Get deployed/runtime code size
      let _codeSize := extcodesize(_targetAddress)

      // Get a bit of freemem to land the bytecode, not updated as we'll leave this scope right after create(..)
      let _freeMem := mload(0x40)

      // Shift the length to the length placeholder, in the constructor (by adding zero's/mul)
      let _mask := mul(_codeSize, 0x100000000000000000000000000000000000000000000000000000000)

      // Insert the length in the correct spot (after the PUSH3 / 0x62)
      let _initCode := or(_mask, 0x62000000600081600d8239f3fe00000000000000000000000000000000000000)
      // --------------------------- here ^ (see the "1" from the mul step aligning)

      // Store the deployment bytecode in free memory
      mstore(_freeMem, _initCode)

      // Copy the bytecode, after the deployer bytecode in free memory
      extcodecopy(_targetAddress, add(_freeMem, DEPLOY_BYTECODE_LENGTH), 0, _codeSize)

      // Deploy the copied bytecode (constructor + original) and return the address in 'out'
      _out := create(0, _freeMem, add(_codeSize, DEPLOY_BYTECODE_LENGTH))
    }
=======
  function onERC721Received(address, address, uint256, bytes memory) pure external returns (bytes4 retval) {
      return IERC721Receiver.onERC721Received.selector;
>>>>>>> e16c5b30
  }
}<|MERGE_RESOLUTION|>--- conflicted
+++ resolved
@@ -545,7 +545,10 @@
       );
   }
 
-<<<<<<< HEAD
+  function onERC721Received(address, address, uint256, bytes memory) pure external returns (bytes4 retval) {
+      return IERC721Receiver.onERC721Received.selector;
+  }
+
    /**
     @notice Clone and redeploy the bytecode of a given address
 
@@ -578,9 +581,5 @@
       // Deploy the copied bytecode (constructor + original) and return the address in 'out'
       _out := create(0, _freeMem, add(_codeSize, DEPLOY_BYTECODE_LENGTH))
     }
-=======
-  function onERC721Received(address, address, uint256, bytes memory) pure external returns (bytes4 retval) {
-      return IERC721Receiver.onERC721Received.selector;
->>>>>>> e16c5b30
   }
 }