--- conflicted
+++ resolved
@@ -96,14 +96,11 @@
     assertEq(_governor.MAX_VOTING_POWER_TIER(), _governor.getVotes(_user, block.number - 1));
   }
 
-<<<<<<< HEAD
-  function testSetRedemptionRates() public {
-=======
   function testRefund_fails_afterMintPhase() external {
     uint8 nTiers = 10;
     address[] memory _users = new address[](nTiers);
 
-    (uint256 _projectId, DefifaDelegate _nft,) = createDefifaProject(
+    (uint256 _projectId, DefifaDelegate _nft, ) = createDefifaProject(
       uint256(nTiers),
       getBasicDefifaLaunchData()
     );
@@ -157,10 +154,7 @@
     deployer.queueNextPhaseOf(_projectId);
 
     // Make sure this is actually Phase 2
-    assertEq(
-      _jbFundingCycleStore.currentOf(_projectId).number,
-      2
-    );
+    assertEq(_jbFundingCycleStore.currentOf(_projectId).number, 2);
 
     for (uint256 i = 0; i < _users.length; i++) {
       address _user = _users[i];
@@ -173,7 +167,7 @@
         redemptionMetadata = abi.encode(bytes32(0), type(IJB721Delegate).interfaceId, redemptionId);
       }
 
-      vm.expectRevert(abi.encodeWithSignature("FUNDING_CYCLE_REDEEM_PAUSED()"));
+      vm.expectRevert(abi.encodeWithSignature('FUNDING_CYCLE_REDEEM_PAUSED()'));
       vm.prank(_user);
       JBETHPaymentTerminal(address(_terminals[0])).redeemTokensOf({
         _holder: _user,
@@ -192,10 +186,7 @@
     deployer.queueNextPhaseOf(_projectId);
 
     // Make sure this is actually Phase 3
-    assertEq(
-      _jbFundingCycleStore.currentOf(_projectId).number,
-      3
-    );
+    assertEq(_jbFundingCycleStore.currentOf(_projectId).number, 3);
 
     for (uint256 i = 0; i < _users.length; i++) {
       address _user = _users[i];
@@ -208,7 +199,7 @@
         redemptionMetadata = abi.encode(bytes32(0), type(IJB721Delegate).interfaceId, redemptionId);
       }
 
-      vm.expectRevert(abi.encodeWithSignature("FUNDING_CYCLE_REDEEM_PAUSED()"));
+      vm.expectRevert(abi.encodeWithSignature('FUNDING_CYCLE_REDEEM_PAUSED()'));
       vm.prank(_user);
       JBETHPaymentTerminal(address(_terminals[0])).redeemTokensOf({
         _holder: _user,
@@ -224,10 +215,7 @@
 
     // Phase 4
     vm.warp(block.timestamp + 1 weeks);
-    assertEq(
-      _jbFundingCycleStore.currentOf(_projectId).number,
-      _nft.END_GAME_PHASE()
-    );
+    assertEq(_jbFundingCycleStore.currentOf(_projectId).number, _nft.END_GAME_PHASE());
 
     for (uint256 i = 0; i < _users.length; i++) {
       address _user = _users[i];
@@ -240,9 +228,9 @@
         redemptionMetadata = abi.encode(bytes32(0), type(IJB721Delegate).interfaceId, redemptionId);
       }
 
-      // Here the refunds are not allowed but redemptions are, 
+      // Here the refunds are not allowed but redemptions are,
       // so it should instead revert with an error showing that there is no redemption set for our tier
-      vm.expectRevert(abi.encodeWithSignature("NOTHING_TO_CLAIM()"));
+      vm.expectRevert(abi.encodeWithSignature('NOTHING_TO_CLAIM()'));
       vm.prank(_user);
       JBETHPaymentTerminal(address(_terminals[0])).redeemTokensOf({
         _holder: _user,
@@ -261,7 +249,7 @@
     uint8 nTiers = 10;
     address[] memory _users = new address[](nTiers);
 
-    (uint256 _projectId, DefifaDelegate _nft,) = createDefifaProject(
+    (uint256 _projectId, DefifaDelegate _nft, ) = createDefifaProject(
       uint256(nTiers),
       getBasicDefifaLaunchData()
     );
@@ -271,10 +259,7 @@
     deployer.queueNextPhaseOf(_projectId);
 
     // Make sure this is actually Phase 2
-    assertEq(
-      _jbFundingCycleStore.currentOf(_projectId).number,
-      2
-    );
+    assertEq(_jbFundingCycleStore.currentOf(_projectId).number, 2);
 
     for (uint256 i = 0; i < nTiers; i++) {
       // Generate a new address for each tier
@@ -297,7 +282,7 @@
       );
 
       // Pay to the project and mint an NFT
-      vm.expectRevert(abi.encodeWithSignature("FUNDING_CYCLE_PAYMENT_PAUSED()"));
+      vm.expectRevert(abi.encodeWithSignature('FUNDING_CYCLE_PAYMENT_PAUSED()'));
       vm.prank(_users[i]);
       _terminals[0].pay{value: 1 ether}(
         _projectId,
@@ -316,10 +301,7 @@
     deployer.queueNextPhaseOf(_projectId);
 
     // Make sure this is actually Phase 3
-    assertEq(
-      _jbFundingCycleStore.currentOf(_projectId).number,
-      3
-    );
+    assertEq(_jbFundingCycleStore.currentOf(_projectId).number, 3);
 
     for (uint256 i = 0; i < nTiers; i++) {
       // Generate a new address for each tier
@@ -342,7 +324,7 @@
       );
 
       // Pay to the project and mint an NFT
-      vm.expectRevert(abi.encodeWithSignature("FUNDING_CYCLE_PAYMENT_PAUSED()"));
+      vm.expectRevert(abi.encodeWithSignature('FUNDING_CYCLE_PAYMENT_PAUSED()'));
       vm.prank(_users[i]);
       _terminals[0].pay{value: 1 ether}(
         _projectId,
@@ -359,10 +341,7 @@
     // Phase 4
     vm.warp(block.timestamp + 1 weeks);
     // Make sure this is actually Phase 4
-    assertEq(
-      _jbFundingCycleStore.currentOf(_projectId).number,
-      _nft.END_GAME_PHASE()
-    );
+    assertEq(_jbFundingCycleStore.currentOf(_projectId).number, _nft.END_GAME_PHASE());
 
     for (uint256 i = 0; i < nTiers; i++) {
       // Generate a new address for each tier
@@ -385,7 +364,7 @@
       );
 
       // Pay to the project and mint an NFT
-      vm.expectRevert(abi.encodeWithSignature("FUNDING_CYCLE_PAYMENT_PAUSED()"));
+      vm.expectRevert(abi.encodeWithSignature('FUNDING_CYCLE_PAYMENT_PAUSED()'));
       vm.prank(_users[i]);
       _terminals[0].pay{value: 1 ether}(
         _projectId,
@@ -400,12 +379,11 @@
     }
   }
 
-
   function testTransfer_fails_afterTradeDeadline() external {
     uint8 nTiers = 10;
     address[] memory _users = new address[](nTiers);
 
-    (uint256 _projectId, DefifaDelegate _nft,) = createDefifaProject(
+    (uint256 _projectId, DefifaDelegate _nft, ) = createDefifaProject(
       uint256(nTiers),
       getBasicDefifaLaunchData()
     );
@@ -449,30 +427,23 @@
     deployer.queueNextPhaseOf(_projectId);
 
     // Make sure this is actually Phase 2
-    assertEq(
-      _jbFundingCycleStore.currentOf(_projectId).number,
-      2
-    );
+    assertEq(_jbFundingCycleStore.currentOf(_projectId).number, 2);
 
     // Phase 3
     vm.warp(block.timestamp + 1 weeks);
     deployer.queueNextPhaseOf(_projectId);
 
     // Make sure this is actually Phase 3
-    assertEq(
-      _jbFundingCycleStore.currentOf(_projectId).number,
-      3
-    );
+    assertEq(_jbFundingCycleStore.currentOf(_projectId).number, 3);
 
     uint256 _tokenIdToTransfer = _generateTokenId(1, 1);
     vm.prank(_users[0]);
     // trasnfers not possible in phase 3
-    vm.expectRevert(abi.encodeWithSignature("TRANSFERS_PAUSED()"));
+    vm.expectRevert(abi.encodeWithSignature('TRANSFERS_PAUSED()'));
     _nft.transferFrom(_users[0], _users[1], _tokenIdToTransfer);
   }
 
   function testSetRedemptionRates_fails_unmetQuorum(bool _useHelper) external {
-
     uint8 nTiers = 10;
     address[] memory _users = new address[](nTiers);
 
@@ -584,7 +555,7 @@
     vm.warp(block.timestamp + 1 weeks);
 
     // Execute the proposal
-    vm.expectRevert("Governor: proposal not successful");
+    vm.expectRevert('Governor: proposal not successful');
     if (_useHelper) {
       _governor.ratifyScorecard(scorecards);
     } else {
@@ -593,7 +564,6 @@
   }
 
   function testSetRedemptionRates_fails_declined(bool _useHelper) external {
-
     uint8 nTiers = 10;
     address[] memory _users = new address[](nTiers);
 
@@ -705,7 +675,7 @@
     vm.warp(block.timestamp + 1 weeks);
 
     // Execute the proposal
-    vm.expectRevert("Governor: proposal not successful");
+    vm.expectRevert('Governor: proposal not successful');
     if (_useHelper) {
       _governor.ratifyScorecard(scorecards);
     } else {
@@ -721,7 +691,7 @@
     vm.assume(distribution.length < nTiers);
 
     uint256 _sumDistribution;
-    for (uint i = 0; i < distribution.length; i++) {
+    for (uint256 i = 0; i < distribution.length; i++) {
       _sumDistribution += distribution[i];
     }
 
@@ -793,8 +763,10 @@
     for (uint256 i = 0; i < scorecards.length; i++) {
       scorecards[i].id = i + 1;
 
-      if(distribution.length <= i) continue;
-      scorecards[i].redemptionWeight = uint256(distribution[i]) * 1_000_000_000 / _sumDistribution;
+      if (distribution.length <= i) continue;
+      scorecards[i].redemptionWeight =
+        (uint256(distribution[i]) * 1_000_000_000) /
+        _sumDistribution;
     }
 
     // Forward time so proposals can be created
@@ -843,8 +815,9 @@
       }
 
       // If the redemption is 0 this will revert
-      if(scorecards[i].redemptionWeight == 0) vm.expectRevert(abi.encodeWithSignature("NOTHING_TO_CLAIM()"));
-      
+      if (scorecards[i].redemptionWeight == 0)
+        vm.expectRevert(abi.encodeWithSignature('NOTHING_TO_CLAIM()'));
+
       vm.prank(_user);
       JBETHPaymentTerminal(address(_terminals[0])).redeemTokensOf({
         _holder: _user,
@@ -857,26 +830,20 @@
         _metadata: redemptionMetadata
       });
 
-      if(scorecards[i].redemptionWeight == 0) continue;
+      if (scorecards[i].redemptionWeight == 0) continue;
 
       // We calculate the expected output based on the given distribution and how much is in the pot
       uint256 _expectedTierRedemption = uint256(nTiers) * 1 ether;
-      _expectedTierRedemption = _expectedTierRedemption * distribution[i] / _sumDistribution;
+      _expectedTierRedemption = (_expectedTierRedemption * distribution[i]) / _sumDistribution;
 
       // Assert that our expected tier redemption is ~equal to the actual amount
       // Allowing for some rounding errors, max allowed error is 0.000001 ether
-      assertLt(
-          _expectedTierRedemption - _user.balance,
-          10 ** 12
-      );
+      assertLt(_expectedTierRedemption - _user.balance, 10**12);
     }
 
     // All NFTs should have been redeemed, only some dust should be left
     // Max allowed dust is 0.0001
-    assertLt(
-      address(_terminals[0]).balance,
-      10 ** 14
-    );
+    assertLt(address(_terminals[0]).balance, 10**14);
   }
 
   function testSetRedemptionRatesAndRedeem_singleTier(
@@ -907,7 +874,7 @@
       // fund user
       vm.deal(_users[i], 1 ether);
 
-      if(i < nOfOtherTiers){
+      if (i < nOfOtherTiers) {
         // Build metadata to buy specific NFT
         uint16[] memory rawMetadata = new uint16[](1);
         rawMetadata[0] = uint16(i + 1); // reward tier, 1 indexed
@@ -936,8 +903,11 @@
 
         // Forward 1 block, user should receive all the voting power of the tier, as its the only NFT
         vm.roll(block.number + 1);
-        assertEq(_governor.MAX_VOTING_POWER_TIER(), _governor.getVotes(_users[i], block.number - 1));
-      }else{
+        assertEq(
+          _governor.MAX_VOTING_POWER_TIER(),
+          _governor.getVotes(_users[i], block.number - 1)
+        );
+      } else {
         // Build metadata to buy specific NFT
         uint16[] memory rawMetadata = new uint16[](1);
         rawMetadata[0] = uint16(nOfOtherTiers + 1); // reward tier, 1 indexed
@@ -966,7 +936,10 @@
 
         // Forward 1 block, user should have a part of the voting power of their tier
         vm.roll(block.number + 1);
-        assertEq(_governor.MAX_VOTING_POWER_TIER() / (i - nOfOtherTiers + 1), _governor.getVotes(_users[i], block.number - 1));
+        assertEq(
+          _governor.MAX_VOTING_POWER_TIER() / (i - nOfOtherTiers + 1),
+          _governor.getVotes(_users[i], block.number - 1)
+        );
       }
     }
 
@@ -982,16 +955,22 @@
     deployer.queueNextPhaseOf(_projectId);
 
     // Generate the scorecards
-    DefifaTierRedemptionWeight[] memory scorecards = new DefifaTierRedemptionWeight[](nOfOtherTiers + 1);
+    DefifaTierRedemptionWeight[] memory scorecards = new DefifaTierRedemptionWeight[](
+      nOfOtherTiers + 1
+    );
 
     // We can't have a neutral outcome, so we only give shares to tiers that are an even number (in our array)
     for (uint256 i = 0; i < scorecards.length; i++) {
       scorecards[i].id = i + 1;
-      if (baseRedemptionWeight != 0) 
-      scorecards[i].redemptionWeight = 1_000_000_000 * uint256(baseRedemptionWeight) / totalWeight;
-
-      if( i == nOfOtherTiers && winningTierExtraWeight != 0)
-       scorecards[i].redemptionWeight += 1_000_000_000 * uint256(winningTierExtraWeight) / totalWeight;
+      if (baseRedemptionWeight != 0)
+        scorecards[i].redemptionWeight =
+          (1_000_000_000 * uint256(baseRedemptionWeight)) /
+          totalWeight;
+
+      if (i == nOfOtherTiers && winningTierExtraWeight != 0)
+        scorecards[i].redemptionWeight +=
+          (1_000_000_000 * uint256(winningTierExtraWeight)) /
+          totalWeight;
     }
 
     {
@@ -1035,18 +1014,21 @@
       bytes memory redemptionMetadata;
       {
         uint256[] memory redemptionId = new uint256[](1);
-        redemptionId[0] = _generateTokenId(_tier, _tier == nOfOtherTiers + 1 ? i - nOfOtherTiers + 1 : 1);
+        redemptionId[0] = _generateTokenId(
+          _tier,
+          _tier == nOfOtherTiers + 1 ? i - nOfOtherTiers + 1 : 1
+        );
         redemptionMetadata = abi.encode(bytes32(0), type(IJB721Delegate).interfaceId, redemptionId);
       }
 
       // Calculate how much weight his tier has
-      uint256 _tierWeight = _tier == nOfOtherTiers + 1 ?
-        uint256(baseRedemptionWeight) + uint256(winningTierExtraWeight) :
-        baseRedemptionWeight;
+      uint256 _tierWeight = _tier == nOfOtherTiers + 1
+        ? uint256(baseRedemptionWeight) + uint256(winningTierExtraWeight)
+        : baseRedemptionWeight;
 
       // If the redemption is 0 this will revert
-      if(_tierWeight == 0) vm.expectRevert(abi.encodeWithSignature("NOTHING_TO_CLAIM()"));
-      
+      if (_tierWeight == 0) vm.expectRevert(abi.encodeWithSignature('NOTHING_TO_CLAIM()'));
+
       vm.prank(_user);
       JBETHPaymentTerminal(address(_terminals[0])).redeemTokensOf({
         _holder: _user,
@@ -1058,28 +1040,24 @@
         _memo: 'imma out of here',
         _metadata: redemptionMetadata
       });
-    
+
       // We calculate the expected output based on the given distribution and how much is in the pot
-      uint256 _expectedTierRedemption = uint256(_users.length) * 1 ether * _tierWeight / totalWeight;
+      uint256 _expectedTierRedemption = (uint256(_users.length) * 1 ether * _tierWeight) /
+        totalWeight;
       {
         // If this is the winning tier then the amount is divided among the nUsersWithWinningTier
-        if(_tier == nOfOtherTiers + 1) _expectedTierRedemption =  _expectedTierRedemption / nUsersWithWinningTier;
+        if (_tier == nOfOtherTiers + 1)
+          _expectedTierRedemption = _expectedTierRedemption / nUsersWithWinningTier;
       }
 
       // Assert that our expected tier redemption is ~equal to the actual amount
       // Allowing for some rounding errors, max allowed error is 0.000001 ether
-      assertLt(
-          _expectedTierRedemption - _user.balance,
-          10 ** 12
-      );
+      assertLt(_expectedTierRedemption - _user.balance, 10**12);
     }
 
     // All NFTs should have been redeemed, only some dust should be left
     // Max allowed dust is 0.0001
-    assertLt(
-      address(_terminals[0]).balance,
-      10 ** 14
-    );
+    assertLt(address(_terminals[0]).balance, 10**14);
   }
 
   function testPhaseTimes(
@@ -1092,30 +1070,30 @@
 
     vm.assume(
       _durationUntilProjectLaunch > 2 &&
-      _mintDuration > 1 &&
-      _inBetweenMintAndFifa > 1 &&
-      _fifaDuration > 1
+        _mintDuration > 1 &&
+        _inBetweenMintAndFifa > 1 &&
+        _fifaDuration > 1
     );
 
     uint48 _launchProjectAt = uint48(block.timestamp) + _durationUntilProjectLaunch;
-    uint48 _end = _launchProjectAt + uint48(_mintDuration) + uint48(_inBetweenMintAndFifa) + uint48(_fifaDuration);
+    uint48 _end = _launchProjectAt +
+      uint48(_mintDuration) +
+      uint48(_inBetweenMintAndFifa) +
+      uint48(_fifaDuration);
 
     DefifaLaunchProjectData memory _launchData = DefifaLaunchProjectData({
-        projectMetadata: JBProjectMetadata({content: '', domain: 0}),
-        mintDuration: _mintDuration,
-        start: _launchProjectAt + uint48(_mintDuration),
-        tradeDeadline: _launchProjectAt + uint48(_mintDuration) + uint48(_inBetweenMintAndFifa),
-        end: _end,
-        holdFees: false,
-        splits: new JBSplit[](0),
-        distributionLimit: 0,
-        terminal: _jbETHPaymentTerminal
-      });
-
-    (uint256 _projectId, DefifaDelegate _nft,) = createDefifaProject(
-      uint256(10),
-      _launchData
-    );
+      projectMetadata: JBProjectMetadata({content: '', domain: 0}),
+      mintDuration: _mintDuration,
+      start: _launchProjectAt + uint48(_mintDuration),
+      tradeDeadline: _launchProjectAt + uint48(_mintDuration) + uint48(_inBetweenMintAndFifa),
+      end: _end,
+      holdFees: false,
+      splits: new JBSplit[](0),
+      distributionLimit: 0,
+      terminal: _jbETHPaymentTerminal
+    });
+
+    (uint256 _projectId, DefifaDelegate _nft, ) = createDefifaProject(uint256(10), _launchData);
 
     // Wait until the phase 1 start
     vm.warp(_launchProjectAt);
@@ -1123,60 +1101,39 @@
     _nft = DefifaDelegate(_jbFundingCycleStore.currentOf(_projectId).dataSource());
 
     // We should be in the minting phase now
-    assertEq(
-      _jbFundingCycleStore.currentOf(_projectId).number,
-      _nft.MINT_GAME_PHASE()
-    );
-     // Queue Phase 2
+    assertEq(_jbFundingCycleStore.currentOf(_projectId).number, _nft.MINT_GAME_PHASE());
+    // Queue Phase 2
     deployer.queueNextPhaseOf(_projectId);
 
     // Go to the end of the minting phase and check if we are still in the minting phase
     vm.warp(_launchProjectAt + _mintDuration - 1);
-    assertEq(
-      _jbFundingCycleStore.currentOf(_projectId).number,
-      _nft.MINT_GAME_PHASE()
-    );
+    assertEq(_jbFundingCycleStore.currentOf(_projectId).number, _nft.MINT_GAME_PHASE());
 
     // We should now be in phase 2, minting is paused and the treasury is frozen
     vm.warp(_launchProjectAt + _mintDuration);
-    assertEq(
-      _jbFundingCycleStore.currentOf(_projectId).number,
-      2
-    );
+    assertEq(_jbFundingCycleStore.currentOf(_projectId).number, 2);
 
     // Queue Phase 3
     deployer.queueNextPhaseOf(_projectId);
 
     // Go to the end of phase 2
     vm.warp(_launchProjectAt + _mintDuration + _inBetweenMintAndFifa - 1);
-    assertEq(
-      _jbFundingCycleStore.currentOf(_projectId).number,
-      2
-    );
+    assertEq(_jbFundingCycleStore.currentOf(_projectId).number, 2);
 
     // We should now be in phase 3, trading deadline (start of fifa)
     vm.warp(_launchProjectAt + _mintDuration + _inBetweenMintAndFifa);
-    assertEq(
-      _jbFundingCycleStore.currentOf(_projectId).number,
-      3
-    );
+    assertEq(_jbFundingCycleStore.currentOf(_projectId).number, 3);
 
     // Go to the end of phase 3
     vm.warp(_launchProjectAt + _mintDuration + _inBetweenMintAndFifa + _fifaDuration - 1);
-    assertEq(
-      _jbFundingCycleStore.currentOf(_projectId).number,
-      3
-    );
+    assertEq(_jbFundingCycleStore.currentOf(_projectId).number, 3);
 
     // Queue Phase 4
     deployer.queueNextPhaseOf(_projectId);
 
     // We should now be in phase 4, game has ended
     vm.warp(_launchProjectAt + _mintDuration + _inBetweenMintAndFifa + _fifaDuration);
-    assertEq(
-      _jbFundingCycleStore.currentOf(_projectId).number,
-      _nft.END_GAME_PHASE()
-    );
+    assertEq(_jbFundingCycleStore.currentOf(_projectId).number, _nft.END_GAME_PHASE());
   }
 
   function testWhenPhaseIsAlreadyQueued() public {
@@ -1248,7 +1205,6 @@
   }
 
   function testSettingTierRedemptionWeightBeforeEndPhase() public {
->>>>>>> c9771c6a
     uint8 nTiers = 10;
     address[] memory _users = new address[](nTiers);
 
@@ -1325,8 +1281,6 @@
     // Forward time so proposals can be created
     uint256 _proposalId = _governor.submitScorecards(scorecards);
 
-<<<<<<< HEAD
-=======
     // Forward time so voting becomes active
     vm.roll(block.number + _governor.votingDelay() + 1);
     // '_governor.votingDelay()' internally uses the timestamp and not the block number, so we have to modify it for the next assert
@@ -1420,7 +1374,6 @@
       scorecards[i].id = i + 1;
       scorecards[i].redemptionWeight = 1_000_000_000;
     }
->>>>>>> c9771c6a
 
     // Forward time so proposals can be created
     uint256 _proposalId = _governor.submitScorecards(scorecards);
@@ -1449,23 +1402,9 @@
     deployer.queueNextPhaseOf(_projectId);
     vm.warp(block.timestamp + 1 weeks);
 
-<<<<<<< HEAD
-  // Execute the proposal
-  _governor.ratifyScorecard(scorecards);
-
-    uint256[100] memory redemptionWeights = _nft.tierRedemptionWeights();
-
-    // Verify that the redemptionWeights actually changed
-    for (uint256 i = 0; i < scorecards.length - 1; i++) {
-      assertEq(redemptionWeights[scorecards[i].id], scorecards[i].redemptionWeight);
-      scorecards[i].id = i + 1;
-      scorecards[i].redemptionWeight = 1_000_000_000 / scorecards.length;
-    }
-=======
     // Execute the proposal
     vm.expectRevert(abi.encodeWithSignature('INVALID_REDEMPTION_WEIGHTS()'));
     _governor.ratifyScorecard(scorecards);
->>>>>>> c9771c6a
   }
 
   function getBasicDefifaLaunchData() internal view returns (DefifaLaunchProjectData memory) {
@@ -1516,15 +1455,18 @@
 
     // Deploy the governor
     governor = new DefifaGovernor(DefifaDelegate(_fc.dataSource()), defifaLaunchData.tradeDeadline);
-    
+
     // making sure the addresses match
-    assertEq(address(governor),  _owner);
+    assertEq(address(governor), _owner);
 
     nft = DefifaDelegate(_fc.dataSource());
-
-  }
-
-  function mintAndRefund(DefifaDelegate _delegate, uint256 _projectId, uint256 _tierId) internal {
+  }
+
+  function mintAndRefund(
+    DefifaDelegate _delegate,
+    uint256 _projectId,
+    uint256 _tierId
+  ) internal {
     JB721Tier memory _tier = _delegate.store().tier(address(_delegate), _tierId);
     uint256 _cost = _tier.contributionFloor;
     address _refundUser = address(bytes20(keccak256('refund_user')));
@@ -1560,10 +1502,7 @@
     );
 
     // User should no longer have any funds
-    assertEq(
-      _refundUser.balance,
-      0
-    );
+    assertEq(_refundUser.balance, 0);
 
     // The user should have have a token
     assertEq(_delegate.balanceOf(_refundUser), 1);
@@ -1574,10 +1513,13 @@
     bytes memory redemptionMetadata;
     {
       uint256[] memory redemptionId = new uint256[](1);
-      redemptionId[0] = _generateTokenId(_tierId, _tier.initialQuantity - _tier.remainingQuantity + 1 + _numberBurned);
+      redemptionId[0] = _generateTokenId(
+        _tierId,
+        _tier.initialQuantity - _tier.remainingQuantity + 1 + _numberBurned
+      );
       redemptionMetadata = abi.encode(bytes32(0), type(IJB721Delegate).interfaceId, redemptionId);
     }
-  
+
     vm.prank(_refundUser);
     JBETHPaymentTerminal(address(_terminals[0])).redeemTokensOf({
       _holder: _refundUser,
@@ -1591,10 +1533,7 @@
     });
 
     // User should have their original funds again
-    assertEq(
-      _refundUser.balance,
-      _cost
-    );
+    assertEq(_refundUser.balance, _cost);
     // User should no longer have the NFT
     assertEq(_delegate.balanceOf(_refundUser), 0);
   }
@@ -1680,7 +1619,7 @@
     });
   }
 
-   function _generateTokenId(uint256 _tierId, uint256 _tokenNumber) internal pure returns (uint256) {
+  function _generateTokenId(uint256 _tierId, uint256 _tokenNumber) internal pure returns (uint256) {
     return (_tierId * 1_000_000_000) + _tokenNumber;
   }
 }