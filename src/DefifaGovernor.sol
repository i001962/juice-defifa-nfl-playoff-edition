--- conflicted
+++ resolved
@@ -3,12 +3,7 @@
 
 import "prb-math/PRBMath.sol";
 
-<<<<<<< HEAD
-import "./interfaces/IJBTiered721Delegate.sol";
-import "./interfaces/IDefifaScoreCardVerifier.sol";
-=======
 import "@jbx-protocol/juice-nft-rewards/contracts/JBTiered721Delegate.sol";
->>>>>>> 471fa1a7
 
 import "@openzeppelin/contracts/governance/Governor.sol";
 import "@openzeppelin/contracts/governance/extensions/GovernorSettings.sol";
@@ -27,17 +22,8 @@
    // The datasource for votingpower
     IJBTiered721Delegate immutable jbTieredRewards;
 
-    // Scorecard verifier
-    IDefifaScoreCardVerifier immutable defifaScoreCardVerifier;
-
     constructor(
-<<<<<<< HEAD
-        IJBTiered721Delegate _jbTieredRewards,
-        IDefifaScoreCardVerifier _defifaScoreCardVerifier,
-        TimelockController _timelock
-=======
         IJBTiered721Delegate _jbTieredRewards
->>>>>>> 471fa1a7
     )
         Governor("DefifaGovernor")
         GovernorSettings(
@@ -47,7 +33,6 @@
         )
     {
         jbTieredRewards = _jbTieredRewards;
-        defifaScoreCardVerifier = _defifaScoreCardVerifier;
     }
 
     /**
@@ -160,12 +145,7 @@
         uint256[] memory values,
         bytes[] memory calldatas,
         string memory description
-<<<<<<< HEAD
-    ) public override(Governor, IGovernor) returns (uint256) {
-        // TODO Verify the scorecard we will need a different method for it and after verification we call propose
-=======
     ) public override(Governor) returns (uint256) {
->>>>>>> 471fa1a7
         return super.propose(targets, values, calldatas, description);
     }
 
